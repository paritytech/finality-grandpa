--- conflicted
+++ resolved
@@ -14,12 +14,9 @@
 log = { version = "0.4", optional = true }
 num = { package = "num-traits", version = "0.2", default-features = false }
 parity-scale-codec = { version = "2.0", default-features = false, features = ["derive"], optional = true }
-<<<<<<< HEAD
-scale-info = { version = "0.9.0", default-features = false, features = ["derive"], optional = true }
-=======
->>>>>>> 48e7bb87
 parking_lot = { version = "0.11", optional = true }
 rand = { version = "0.8", optional = true }
+scale-info = { version = "0.9.0", default-features = false, features = ["derive"], optional = true }
 
 [dev-dependencies]
 quickcheck = "1.0"
