[package]
name = "finality-grandpa"
version = "0.15.0"
description = "PBFT-based finality gadget for blockchains"
authors = ["Parity Technologies <admin@parity.io>"]
license = "Apache-2.0"
repository = "https://github.com/paritytech/finality-grandpa"
edition = "2018"

[dependencies]
async-trait = { version = "0.1", optional = true }
either = { version = "1.6", default-features = false }
futures = { version = "0.3", optional = true }
futures-timer = { version = "3.0", optional = true }
log = { version = "0.4", optional = true }
num = { package = "num-traits", version = "0.2", default-features = false }
parity-scale-codec = { version = "3", default-features = false, optional = true, features = [
    "derive",
] }
<<<<<<< HEAD
scale-info = { version = "1.0", default-features = false, optional = true, features = [
=======
parking_lot = { version = "0.11", optional = true }
rand = { version = "0.8", optional = true }
scale-info = { version = "2", default-features = false, optional = true, features = [
>>>>>>> 14408e38
    "derive",
] }

[dev-dependencies]
futures = { version = "0.3", features = [
    "thread-pool",
] }
env_logger = "0.9"
futures-timer = "3.0"
parking_lot = "0.11"
quickcheck = "1.0"
rand = "0.8"

[features]
default = ["std"]
std = [
    "async-trait",
    "futures",
    "futures/executor",
    "futures/std",
    "futures-timer",
    "log",
    "num/std",
    "parity-scale-codec/std",
    "scale-info/std",
]
derive-codec = ["parity-scale-codec", "scale-info"]
test-helpers = ["fuzz-helpers", "std"]
fuzz-helpers = []<|MERGE_RESOLUTION|>--- conflicted
+++ resolved
@@ -17,13 +17,7 @@
 parity-scale-codec = { version = "3", default-features = false, optional = true, features = [
     "derive",
 ] }
-<<<<<<< HEAD
-scale-info = { version = "1.0", default-features = false, optional = true, features = [
-=======
-parking_lot = { version = "0.11", optional = true }
-rand = { version = "0.8", optional = true }
 scale-info = { version = "2", default-features = false, optional = true, features = [
->>>>>>> 14408e38
     "derive",
 ] }
 
