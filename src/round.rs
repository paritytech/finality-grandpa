--- conflicted
+++ resolved
@@ -325,11 +325,7 @@
 			let round_number = self.round_number;
 
 			match multiplicity {
-<<<<<<< HEAD
-				VoteMultiplicity::Single(ref vote, signature) => {
-=======
 				VoteMultiplicity::Single(single_vote, _) => {
->>>>>>> 3233fafb
 					let vote_weight = VoteWeight {
 						bitfield: self.bitfield_context.prevote_bitfield(info)
 							.expect("info is instantiated from same voter set as context; qed"),
