--- conflicted
+++ resolved
@@ -151,57 +151,6 @@
 	}
 }
 
-<<<<<<< HEAD
-=======
-/// An equivocation (double-vote) in a given round.
-#[derive(Debug, Clone, PartialEq)]
-#[cfg_attr(feature = "derive-codec", derive(Encode, Decode))]
-pub struct Equivocation<Id, V, S> {
-	/// The round number equivocated in.
-	pub round_number: u64,
-	/// The identity of the equivocator.
-	pub identity: Id,
-	/// The first vote in the equivocation.
-	pub	first: (V, S),
-	/// The second vote in the equivocation.
-	pub second: (V, S),
-}
-
-/// A protocol message or vote.
-#[derive(Debug, Clone, PartialEq, Eq)]
-#[cfg_attr(feature = "derive-codec", derive(Encode, Decode))]
-pub enum Message<H, N> {
-	/// A prevote message.
-	#[cfg_attr(feature = "derive-codec", codec(index = "0"))]
-	Prevote(Prevote<H, N>),
-	/// A precommit message.
-	#[cfg_attr(feature = "derive-codec", codec(index = "1"))]
-	Precommit(Precommit<H, N>),
-	// Primary proposed block.
-	#[cfg_attr(feature = "derive-codec", codec(index = "2"))]
-	PrimaryPropose(PrimaryPropose<H, N>),
-}
-
-impl<H, N: Copy> Message<H, N> {
-	/// Get the target block of the vote.
-	pub fn target(&self) -> (&H, N) {
-		match *self {
-			Message::Prevote(ref v) => (&v.target_hash, v.target_number),
-			Message::Precommit(ref v) => (&v.target_hash, v.target_number),
-			Message::PrimaryPropose(ref v) => (&v.target_hash, v.target_number),
-		}
-	}
-
-	/// Return true if the message is a prevote.
-	pub fn is_prevote(&self) -> bool {
-		match *self {
-			Message::Prevote(_) => true,
-			_ => false,
-		}
-	}
-}
-
->>>>>>> 69625627
 /// A signed message.
 #[derive(Debug, Clone, PartialEq, Eq)]
 #[cfg_attr(feature = "derive-codec", derive(Encode, Decode))]
