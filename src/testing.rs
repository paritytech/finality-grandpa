--- conflicted
+++ resolved
@@ -176,29 +176,6 @@
 		}
 	}
 
-<<<<<<< HEAD
-impl crate::voter::Environment<&'static str, u32> for Environment {
-	type Timer = Box<dyn Future<Item=(),Error=Error> + Send + 'static>;
-	type Id = Id;
-	type Signature = Signature;
-	type In = Box<dyn Stream<Item=SignedMessage<&'static str, u32, Signature, Id>,Error=Error> + Send + 'static>;
-	type Out = Box<dyn Sink<SinkItem=Message<&'static str, u32>,SinkError=Error> + Send + 'static>;
-	type Error = Error;
-
-	fn round_data(&self, round: u64) -> RoundData<Self::Id, Self::Timer, Self::In, Self::Out> {
-		const GOSSIP_DURATION: Duration = Duration::from_millis(500);
-
-		let now = Instant::now();
-		let (incoming, outgoing) = self.network.make_round_comms(round, self.local_id);
-		RoundData {
-			voter_id: Some(self.local_id),
-			prevote_timer: Box::new(Delay::new(now + GOSSIP_DURATION)
-				.map_err(|_| panic!("Timer failed"))),
-			precommit_timer: Box::new(Delay::new(now + GOSSIP_DURATION + GOSSIP_DURATION)
-				.map_err(|_| panic!("Timer failed"))),
-			incoming: Box::new(incoming),
-			outgoing: Box::new(outgoing),
-=======
 	impl Chain<&'static str, u32> for Environment {
 		fn ancestry(&self, base: &'static str, block: &'static str) -> Result<Vec<&'static str>, Error> {
 			self.chain.lock().ancestry(base, block)
@@ -206,16 +183,15 @@
 
 		fn best_chain_containing(&self, base: &'static str) -> Option<(&'static str, u32)> {
 			self.chain.lock().best_chain_containing(base)
->>>>>>> 444790e5
 		}
 	}
 
 	impl crate::voter::Environment<&'static str, u32> for Environment {
-		type Timer = Box<Future<Item=(),Error=Error> + Send + 'static>;
+		type Timer = Box<dyn Future<Item=(),Error=Error> + Send + 'static>;
 		type Id = Id;
 		type Signature = Signature;
-		type In = Box<Stream<Item=SignedMessage<&'static str, u32, Signature, Id>,Error=Error> + Send + 'static>;
-		type Out = Box<Sink<SinkItem=Message<&'static str, u32>,SinkError=Error> + Send + 'static>;
+		type In = Box<dyn Stream<Item=SignedMessage<&'static str, u32, Signature, Id>,Error=Error> + Send + 'static>;
+		type Out = Box<dyn Sink<SinkItem=Message<&'static str, u32>,SinkError=Error> + Send + 'static>;
 		type Error = Error;
 
 		fn round_data(&self, round: u64) -> RoundData<Self::Id, Self::Timer, Self::In, Self::Out> {
