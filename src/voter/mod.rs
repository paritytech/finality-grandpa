// Copyright 2018-2019 Parity Technologies (UK) Ltd
//
// Licensed under the Apache License, Version 2.0 (the "License");
// you may not use this file except in compliance with the License.
// You may obtain a copy of the License at
//
//     http://www.apache.org/licenses/LICENSE-2.0
//
// Unless required by applicable law or agreed to in writing, software
// distributed under the License is distributed on an "AS IS" BASIS,
// WITHOUT WARRANTIES OR CONDITIONS OF ANY KIND, either express or implied.
// See the License for the specific language governing permissions and
// limitations under the License.

//! A voter in GRANDPA. This transitions between rounds and casts votes.
//!
//! Voters rely on some external context to function:
//!   - setting timers to cast votes.
//!   - incoming vote streams.
//!   - providing voter weights.
//!   - getting the local voter id.
//!
//!  The local voter id is used to check whether to cast votes for a given
//!  round. If no local id is defined or if it's not part of the voter set then
//!  votes will not be pushed to the sink. The protocol state machine still
//!  transitions state as if the votes had been pushed out.

use futures::prelude::*;
use futures::sync::mpsc::{self, UnboundedReceiver};
#[cfg(feature = "std")]
use log::trace;
#[cfg(feature = "derive-codec")]
use parity_codec::{Encode, Decode};

use std::collections::VecDeque;
use std::hash::Hash;
use std::sync::Arc;

use crate::round::State as RoundState;
use crate::{
	CatchUp, Chain, Commit, CompactCommit, Equivocation, Message, Prevote, Precommit,
	PrimaryPropose, SignedMessage, BlockNumberOps, validate_commit, CommitValidationResult,
	HistoricalVotes,
};
use crate::voter_set::VoterSet;
use past_rounds::PastRounds;
use voting_round::{VotingRound, State as VotingRoundState};

mod past_rounds;
mod voting_round;

/// Necessary environment for a voter.
///
/// This encapsulates the database and networking layers of the chain.
pub trait Environment<H: Eq, N: BlockNumberOps>: Chain<H, N> {
	type Timer: Future<Item=(),Error=Self::Error>;
	type Id: Hash + Clone + Eq + ::std::fmt::Debug;
	type Signature: Eq + Clone;
	type In: Stream<Item=SignedMessage<H, N, Self::Signature, Self::Id>, Error=Self::Error>;
	type Out: Sink<SinkItem=Message<H, N>, SinkError=Self::Error>;
	type Error: From<crate::Error> + ::std::error::Error;

	/// Produce data necessary to start a round of voting.
	///
	/// The input stream should provide messages which correspond to known blocks
	/// only.
	///
	/// The voting logic will push unsigned messages over-eagerly into the
	/// output stream. It is the job of this stream to determine if those messages
	/// should be sent (for example, if the process actually controls a permissioned key)
	/// and then to sign the message, multicast it to peers, and schedule it to be
	/// returned by the `In` stream.
	///
	/// This allows the voting logic to maintain the invariant that only incoming messages
	/// may alter the state, and the logic remains the same regardless of whether a node
	/// is a regular voter, the proposer, or simply an observer.
	///
	/// Furthermore, this means that actual logic of creating and verifying
	/// signatures is flexible and can be maintained outside this crate.
	fn round_data(&self, round: u64) -> RoundData<
		Self::Id,
		Self::Timer,
		Self::In,
		Self::Out,
	>;

	/// Return a timer that will be used to delay the broadcast of a commit
	/// message. This delay should not be static to minimize the amount of
	/// commit messages that are sent (e.g. random value in [0, 1] seconds).
	fn round_commit_timer(&self) -> Self::Timer;

	/// Note that we've done a primary proposal in the given round.
	fn proposed(&self, round: u64, propose: PrimaryPropose<H, N>) -> Result<(), Self::Error>;

	/// Note that we have prevoted in the given round.
	fn prevoted(
		&self,
		round: u64,
		prevote: Prevote<H, N>,
		votes: &HistoricalVotes<H, N, Self::Signature, Self::Id>,
	) -> Result<(), Self::Error>;

	/// Note that we have precommitted in the given round.
	fn precommitted(
		&self,
		round: u64,
		precommit: Precommit<H, N>,
		votes: &HistoricalVotes<H, N, Self::Signature, Self::Id>,
	) -> Result<(), Self::Error>;

	/// Note that a round was completed. This is called when a round has been
	/// voted in. Should return an error when something fatal occurs.
	fn completed(
		&self,
		round: u64,
		state: RoundState<H, N>,
		base: (H, N),
		votes: Vec<SignedMessage<H, N, Self::Signature, Self::Id>>,
		historical_votes: &HistoricalVotes<H, N, Self::Signature, Self::Id>,
	) -> Result<(), Self::Error>;

	/// Called when a block should be finalized.
	// TODO: make this a future that resolves when it's e.g. written to disk?
	fn finalize_block(&self, hash: H, number: N, round: u64, commit: Commit<H, N, Self::Signature, Self::Id>) -> Result<(), Self::Error>;

	// Note that an equivocation in prevotes has occurred.s
	fn prevote_equivocation(&self, round: u64, equivocation: Equivocation<Self::Id, Prevote<H, N>, Self::Signature>);
	// Note that an equivocation in precommits has occurred.
	fn precommit_equivocation(&self, round: u64, equivocation: Equivocation<Self::Id, Precommit<H, N>, Self::Signature>);
}

/// Communication between nodes that is not round-localized.
#[derive(Debug, Clone, PartialEq, Eq)]
pub enum CommunicationOut<H, N, S, Id> {
	/// A commit message.
	Commit(u64, Commit<H, N, S, Id>),
}

/// The outcome of processing a commit.
#[derive(Debug, Clone, PartialEq, Eq)]
pub enum CommitProcessingOutcome {
	/// It was beneficial to process this commit.
	Good(GoodCommit),
	/// It wasn't beneficial to process this commit. We wasted resources.
	Bad(BadCommit),
}

#[cfg(any(test, feature = "test-helpers"))]
impl CommitProcessingOutcome {
	/// Returns a `Good` instance of commit processing outcome's opaque type. Useful for testing.
	pub fn good() -> CommitProcessingOutcome {
		CommitProcessingOutcome::Good(GoodCommit::new())
	}

	/// Returns a `Bad` instance of commit processing outcome's opaque type. Useful for testing.
	pub fn bad() -> CommitProcessingOutcome {
		CommitProcessingOutcome::Bad(CommitValidationResult::<(), ()>::default().into())
	}
}

/// The result of processing for a good commit.
#[derive(Debug, Clone, PartialEq, Eq)]
pub struct GoodCommit {
	_priv: (), // lets us add stuff without breaking API.
}

impl GoodCommit {
	pub(crate) fn new() -> Self {
		GoodCommit { _priv: () }
	}
}

/// The result of processing for a bad commit
#[derive(Debug, Clone, PartialEq, Eq)]
pub struct BadCommit {
	_priv: (), // lets us add stuff without breaking API.
	num_precommits: usize,
	num_duplicated_precommits: usize,
	num_equivocations: usize,
	num_invalid_voters: usize,
}

impl BadCommit {
	/// Get the number of precommits
	pub fn num_precommits(&self) -> usize {
		self.num_precommits
	}

	/// Get the number of duplicated precommits
	pub fn num_duplicated(&self) -> usize {
		self.num_duplicated_precommits
	}

	/// Get the number of equivocations in the precommits
	pub fn num_equivocations(&self) -> usize {
		self.num_equivocations
	}

	/// Get the number of invalid voters in the precommits
	pub fn num_invalid_voters(&self) -> usize {
		self.num_invalid_voters
	}
}

impl<H, N> From<CommitValidationResult<H, N>> for BadCommit {
	fn from(r: CommitValidationResult<H, N>) -> Self {
		BadCommit {
			num_precommits: r.num_precommits,
			num_duplicated_precommits: r.num_duplicated_precommits,
			num_equivocations: r.num_equivocations,
			num_invalid_voters: r.num_invalid_voters,
			_priv: (),
		}
	}
}

/// The outcome of processing a catch up.
#[derive(Debug, Clone, PartialEq, Eq)]
pub enum CatchUpProcessingOutcome {
	/// It was beneficial to process this catch up.
	Good(GoodCatchUp),
	/// It wasn't beneficial to process this catch up, it is invalid and we
	/// wasted resources.
	Bad(BadCatchUp),
	/// The catch up wasn't processed because it is useless, e.g. it is for a
	/// round lower than we're currently in.
	Useless,
}

#[cfg(any(test, feature = "test-helpers"))]
impl CatchUpProcessingOutcome {
	/// Returns a `Bad` instance of catch up processing outcome's opaque type. Useful for testing.
	pub fn bad() -> CatchUpProcessingOutcome {
		CatchUpProcessingOutcome::Bad(BadCatchUp::new())
	}

	/// Returns a `Good` instance of catch up processing outcome's opaque type. Useful for testing.
	pub fn good() -> CatchUpProcessingOutcome {
		CatchUpProcessingOutcome::Good(GoodCatchUp::new())
	}
}

/// The result of processing for a good catch up.
#[derive(Debug, Clone, PartialEq, Eq)]
pub struct GoodCatchUp {
	_priv: (), // lets us add stuff without breaking API.
}

impl GoodCatchUp {
	pub(crate) fn new() -> Self {
		GoodCatchUp { _priv: () }
	}
}

/// The result of processing for a bad catch up.
#[derive(Debug, Clone, PartialEq, Eq)]
pub struct BadCatchUp {
	_priv: (), // lets us add stuff without breaking API.
}

impl BadCatchUp {
	pub(crate) fn new() -> Self {
		BadCatchUp { _priv: () }
	}
}

/// Callback used to pass information about the outcome of importing a given
/// message (e.g. vote, commit, catch up). Useful to propagate data to the
/// network after making sure the import is successful.
pub enum Callback<O> {
	/// Default value.
	Blank,
	/// Callback to execute given a processing outcome.
	Work(Box<FnMut(O) + Send>),
}

#[cfg(test)]
impl<O> Clone for Callback<O> {
	fn clone(&self) -> Self {
		Callback::Blank
	}
}

impl<O> Callback<O> {
	/// Do the work associated with the callback, if any.
	pub fn run(&mut self, o: O) {
		match self {
			Callback::Blank => {},
			Callback::Work(cb) => cb(o),
		}
	}
}

/// Communication between nodes that is not round-localized.
#[cfg_attr(test, derive(Clone))]
pub enum CommunicationIn<H, N, S, Id> {
	/// A commit message.
	Commit(u64, CompactCommit<H, N, S, Id>, Callback<CommitProcessingOutcome>),
	/// A catch up message.
	CatchUp(CatchUp<H, N, S, Id>, Callback<CatchUpProcessingOutcome>),
}

/// Data necessary to participate in a round.
pub struct RoundData<Id, Timer, Input, Output> {
	/// Local voter id (if any.)
	pub voter_id: Option<Id>,
	/// Timer before prevotes can be cast. This should be Start + 2T
	/// where T is the gossip time estimate.
	pub prevote_timer: Timer,
	/// Timer before precommits can be cast. This should be Start + 4T
	pub precommit_timer: Timer,
	/// Incoming messages.
	pub incoming: Input,
	/// Outgoing messages.
	pub outgoing: Output,
}

struct Buffered<S: Sink> {
	inner: S,
	buffer: VecDeque<S::SinkItem>,
}

impl<S: Sink> Buffered<S> {
	fn new(inner: S) -> Buffered<S> {
		Buffered {
			buffer: VecDeque::new(),
			inner
		}
	}

	// push an item into the buffered sink.
	// the sink _must_ be driven to completion with `poll` afterwards.
	fn push(&mut self, item: S::SinkItem) {
		self.buffer.push_back(item);
	}

	// returns ready when the sink and the buffer are completely flushed.
	fn poll(&mut self) -> Poll<(), S::SinkError> {
		let polled = self.schedule_all()?;

		match polled {
			Async::Ready(()) => self.inner.poll_complete(),
			Async::NotReady => {
				self.inner.poll_complete()?;
				Ok(Async::NotReady)
			}
		}
	}

	fn schedule_all(&mut self) -> Poll<(), S::SinkError> {
		while let Some(front) = self.buffer.pop_front() {
			match self.inner.start_send(front) {
				Ok(AsyncSink::Ready) => continue,
				Ok(AsyncSink::NotReady(front)) => {
					self.buffer.push_front(front);
					break;
				}
				Err(e) => return Err(e),
			}
		}

		if self.buffer.is_empty() {
			Ok(Async::Ready(()))
		} else {
			Ok(Async::NotReady)
		}
	}
}

/// A future that maintains and multiplexes between different rounds,
/// and caches votes.
///
/// This voter also implements the commit protocol.
/// The commit protocol allows a node to broadcast a message that finalizes a
/// given block and includes a set of precommits as proof.
///
/// - When a round is completable and we precommitted we start a commit timer
/// and start accepting commit messages;
/// - When we receive a commit message if it targets a block higher than what
/// we've finalized we validate it and import its precommits if valid;
/// - When our commit timer triggers we check if we've received any commit
/// message for a block equal to what we've finalized, if we haven't then we
/// broadcast a commit.
///
/// Additionally, we also listen to commit messages from rounds that aren't
/// currently running, we validate the commit and dispatch a finalization
/// notification (if any) to the environment.
pub struct Voter<H, N, E: Environment<H, N>, GlobalIn, GlobalOut> where
	H: Hash + Clone + Eq + Ord + ::std::fmt::Debug,
	N: Copy + BlockNumberOps + ::std::fmt::Debug,
	GlobalIn: Stream<Item=CommunicationIn<H, N, E::Signature, E::Id>, Error=E::Error>,
	GlobalOut: Sink<SinkItem=CommunicationOut<H, N, E::Signature, E::Id>, SinkError=E::Error>,
{
	env: Arc<E>,
	voters: VoterSet<E::Id>,
	best_round: VotingRound<H, N, E>,
	past_rounds: PastRounds<H, N, E>,
	finalized_notifications: UnboundedReceiver<(H, N, u64, Commit<H, N, E::Signature, E::Id>)>,
	last_finalized_number: N,
	global_in: GlobalIn,
	global_out: Buffered<GlobalOut>,
	// the commit protocol might finalize further than the current round (if we're
	// behind), we keep track of last finalized in round so we don't violate any
	// assumptions from round-to-round.
	last_finalized_in_rounds: (H, N),
}

impl<H, N, E: Environment<H, N>, GlobalIn, GlobalOut> Voter<H, N, E, GlobalIn, GlobalOut> where
	H: Hash + Clone + Eq + Ord + ::std::fmt::Debug,
	N: Copy + BlockNumberOps + ::std::fmt::Debug,
	GlobalIn: Stream<Item=CommunicationIn<H, N, E::Signature, E::Id>, Error=E::Error>,
	GlobalOut: Sink<SinkItem=CommunicationOut<H, N, E::Signature, E::Id>, SinkError=E::Error>,
{
	/// Create new `Voter` tracker with given round number and base block.
	///
	/// Provide data about the last completed round. If there is no
	/// known last completed round, the genesis state (round number 0),
	/// should be provided.
	///
	/// The input stream for commit messages should provide commits which
	/// correspond to known blocks only (including all its precommits). It
	/// is also responsible for validating the signature data in commit
	/// messages.
	pub fn new(
		env: Arc<E>,
		voters: VoterSet<E::Id>,
		global_comms: (GlobalIn, GlobalOut),
		last_round_number: u64,
		last_round_state: RoundState<H, N>,
		last_finalized: (H, N),
	) -> Self {
		let (finalized_sender, finalized_notifications) = mpsc::unbounded();
		let last_finalized_number = last_finalized.1.clone();
		let (_, last_round_state) = crate::bridge_state::bridge_state(last_round_state);

		let best_round = VotingRound::new(
			last_round_number + 1,
			voters.clone(),
			last_finalized.clone(),
			Some(last_round_state),
			finalized_sender,
			env.clone(),
		);

		let (global_in, global_out) = global_comms;

		// TODO: load last round (or more), re-process all votes from them,
		// and background until irrelevant

		Voter {
			env,
			voters,
			best_round,
			past_rounds: PastRounds::new(),
			finalized_notifications,
			last_finalized_number,
			last_finalized_in_rounds: last_finalized,
			global_in,
			global_out: Buffered::new(global_out),
		}
	}

	fn prune_background_rounds(&mut self) -> Result<(), E::Error> {
		// Do work on all background rounds, broadcasting any commits generated.
		while let Async::Ready(Some((number, commit))) = self.past_rounds.poll()? {
			self.global_out.push(CommunicationOut::Commit(number, commit));
		}

		while let Async::Ready(res) = self.finalized_notifications.poll()
			.expect("unbounded receivers do not have spurious errors; qed")
		{
			let (f_hash, f_num, round, commit) =
				res.expect("one sender always kept alive in self.best_round; qed");


			self.past_rounds.update_finalized(f_num);

			if self.set_last_finalized_number(f_num.clone()) {
				self.env.finalize_block(f_hash.clone(), f_num.clone(), round, commit)?;
			}

			if f_num > self.last_finalized_in_rounds.1 {
				self.last_finalized_in_rounds = (f_hash, f_num);
			}
		}

		Ok(())
	}

	/// Process all incoming messages from other nodes.
	///
	/// Commit messages are handled with extra care. If a commit message references
	/// a currently backgrounded round, we send it to that round so that when we commit
	/// on that round, our commit message will be informed by those that we've seen.
	///
	/// Otherwise, we will simply handle the commit and issue a finalization command
	/// to the environment.
	fn process_incoming(&mut self) -> Result<(), E::Error> {
		while let Async::Ready(Some(item)) = self.global_in.poll()? {
			match item {
				CommunicationIn::Commit(round_number, commit, mut process_commit_outcome) => {
					trace!(target: "afg", "Got commit for round_number {:?}: target_number: {:?}, target_hash: {:?}",
						round_number,
						commit.target_number,
						commit.target_hash,
					);

					let commit: Commit<_, _, _, _> = commit.into();

					// if the commit is for a background round dispatch to round committer.
					// that returns Some if there wasn't one.
					if let Some(commit) = self.past_rounds.import_commit(round_number, commit) {
						// otherwise validate the commit and signal the finalized block
						// (if any) to the environment
						let validation_result = validate_commit(&commit, &self.voters, &*self.env)?;

						if let Some((finalized_hash, finalized_number)) = validation_result.ghost {
							// this can't be moved to a function because the compiler
							// will complain about getting two mutable borrows to self
							// (due to the call to `self.rounds.get_mut`).
							let last_finalized_number = &mut self.last_finalized_number;

							if finalized_number > *last_finalized_number {
								*last_finalized_number = finalized_number.clone();
								self.env.finalize_block(finalized_hash, finalized_number, round_number, commit)?;
							}
							process_commit_outcome.run(CommitProcessingOutcome::Good(GoodCommit::new()));
						} else {
							// Failing validation of a commit is bad.
							process_commit_outcome.run(
								CommitProcessingOutcome::Bad(BadCommit::from(validation_result)),
							);
						}
					} else {
						// Import to backgrounded round is good.
						process_commit_outcome.run(CommitProcessingOutcome::Good(GoodCommit::new()));
					}
				}
				CommunicationIn::CatchUp(catch_up, mut process_catch_up_outcome) => {
					trace!(target: "afg", "Got catch-up message for round {}", catch_up.round_number);

					let round = match validate_catch_up(
						catch_up,
						&*self.env,
						&self.voters,
						self.best_round.round_number(),
					) {
						Some(round) => round,
						None => {
							process_catch_up_outcome.run(CatchUpProcessingOutcome::Bad(BadCatchUp::new()));
							return Ok(());
						},
					};

					let state = round.state();

					// beyond this point, we set this round to the past and
					// start voting in the next round.
					let mut just_completed = VotingRound::completed(
						round,
						self.best_round.finalized_sender(),
						self.env.clone(),
					);

					let new_best = VotingRound::new(
						just_completed.round_number() + 1,
						self.voters.clone(),
						self.last_finalized_in_rounds.clone(),
						Some(just_completed.bridge_state()),
						self.best_round.finalized_sender(),
						self.env.clone(),
					);

					// update last-finalized in rounds _after_ starting new round.
					// otherwise the base could be too eagerly set forward.
					if let Some((f_hash, f_num)) = state.finalized.clone() {
						if f_num > self.last_finalized_in_rounds.1 {
							self.last_finalized_in_rounds = (f_hash, f_num);
						}
					}

					self.env.completed(
						just_completed.round_number(),
						just_completed.round_state(),
						just_completed.dag_base(),
						just_completed.historical_votes(),
					)?;

					self.past_rounds.push(&*self.env, just_completed);

					self.past_rounds.push(
						&*self.env,
						std::mem::replace(&mut self.best_round, new_best),
					);

					process_catch_up_outcome.run(CatchUpProcessingOutcome::Good(GoodCatchUp::new()));
				},
			}
		}

		Ok(())
	}

	// process the logic of the best round.
	fn process_best_round(&mut self) -> Poll<(), E::Error> {
		// If the current `best_round` is completable and we've already precommitted,
		// we start a new round at `best_round + 1`.
		let should_start_next = {
			let completable = match self.best_round.poll()? {
				Async::Ready(()) => true,
				Async::NotReady => false,
			};

			let precommitted = match self.best_round.state() {
				Some(&VotingRoundState::Precommitted) => true, // start when we've cast all votes.
				_ => false,
			};

			completable && precommitted
		};

		if !should_start_next { return Ok(Async::NotReady) }

		trace!(target: "afg", "Best round at {} has become completable. Starting new best round at {}",
			self.best_round.round_number(),
			self.best_round.round_number() + 1,
		);

		self.completed_best_round()?;

		// round has been updated. so we need to re-poll.
		self.poll()
	}

	fn completed_best_round(&mut self) -> Result<(), E::Error> {
		self.env.completed(
			self.best_round.round_number(),
			self.best_round.round_state(),
			self.best_round.dag_base(),
			self.best_round.votes(),
			self.best_round.historical_votes(),
		)?;

		let old_round_number = self.best_round.round_number();

<<<<<<< HEAD
		let next_round = next_round.unwrap_or_else(||
			VotingRound::new(
				old_round_number + 1,
				self.voters.clone(),
				self.last_finalized_in_rounds.clone(),
				Some(self.best_round.bridge_state()),
				self.best_round.finalized_sender(),
				self.env.clone(),
			)
		);

		let old_round = ::std::mem::replace(&mut self.best_round, next_round);
		self.past_rounds.push(&*self.env, old_round);
		Ok(())
	}

	fn completed_prospective_round(&mut self, mut prospective_round: VotingRound<H, N, E>)
		-> Result<(), E::Error>
	{
		self.env.completed(
			prospective_round.round_number(),
			prospective_round.round_state(),
			prospective_round.dag_base(),
			prospective_round.votes(),
			prospective_round.historical_votes(),
		)?;

		self.best_round = VotingRound::new(
			prospective_round.round_number() + 1,
=======
		let next_round = VotingRound::new(
			old_round_number + 1,
>>>>>>> 4237bdb6
			self.voters.clone(),
			self.last_finalized_in_rounds.clone(),
			Some(self.best_round.bridge_state()),
			self.best_round.finalized_sender(),
			self.env.clone(),
		);

		let old_round = ::std::mem::replace(&mut self.best_round, next_round);
		self.past_rounds.push(&*self.env, old_round);
		Ok(())
	}

	fn set_last_finalized_number(&mut self, finalized_number: N) -> bool {
		let last_finalized_number = &mut self.last_finalized_number;
		if finalized_number > *last_finalized_number {
			*last_finalized_number = finalized_number;
			return true;
		}
		false
	}
}

impl<H, N, E: Environment<H, N>, GlobalIn, GlobalOut> Future for Voter<H, N, E, GlobalIn, GlobalOut> where
	H: Hash + Clone + Eq + Ord + ::std::fmt::Debug,
	N: Copy + BlockNumberOps + ::std::fmt::Debug,
	GlobalIn: Stream<Item=CommunicationIn<H, N, E::Signature, E::Id>, Error=E::Error>,
	GlobalOut: Sink<SinkItem=CommunicationOut<H, N, E::Signature, E::Id>, SinkError=E::Error>,
{
	type Item = ();
	type Error = E::Error;

	fn poll(&mut self) -> Poll<(), E::Error> {
		self.process_incoming()?;
		self.prune_background_rounds()?;
		self.global_out.poll()?;

		self.process_best_round()
	}
}

/// Validate the given catch up and return a completed round with all prevotes
/// and precommits from the catch up imported. If the catch up is invalid `None`
/// is returned instead.
fn validate_catch_up<H, N, S, I, E>(
	catch_up: CatchUp<H, N, S, I>,
	env: &E,
	voters: &VoterSet<I>,
	best_round_number: u64,
) -> Option<crate::round::Round<I, H, N, S>> where
	H: Clone + Eq + Ord + std::fmt::Debug + std::hash::Hash,
	N: BlockNumberOps + std::fmt::Debug,
	S: Clone + Eq,
	I: Clone + Eq + std::fmt::Debug + std::hash::Hash,
	E: Environment<H, N>,
{
	if catch_up.round_number <= best_round_number {
		trace!(target: "afg", "Ignoring because best round number is {}",
			   best_round_number);

		return None;
	}

	// check threshold support in prevotes and precommits.
	{
		let mut map = std::collections::HashMap::new();

		for prevote in &catch_up.prevotes {
			if !voters.contains_key(&prevote.id) {
				trace!(target: "afg",
					   "Ignoring invalid catch up, invalid voter: {:?}",
					   prevote.id,
				);

				return None;
			}

			map.entry(prevote.id.clone()).or_insert((false, false)).0 = true;
		}

		for precommit in &catch_up.precommits {
			if !voters.contains_key(&precommit.id) {
				trace!(target: "afg",
					   "Ignoring invalid catch up, invalid voter: {:?}",
					   precommit.id,
				);

				return None;
			}

			map.entry(precommit.id.clone()).or_insert((false, false)).1 = true;
		}

		let (pv, pc) = map.into_iter().fold(
			(0, 0),
			|(mut pv, mut pc), (id, (prevoted, precommitted))| {
				let weight = voters.info(&id).map(|i| i.weight()).unwrap_or(0);

				if prevoted {
					pv += weight;
				}

				if precommitted {
					pc += weight;
				}

				(pv, pc)
			},
		);

		let threshold = voters.threshold();
		if pv < threshold || pc < threshold {
			trace!(target: "afg",
				   "Ignoring invalid catch up, missing voter threshold"
			);

			return None;
		}
	}

	let mut round = crate::round::Round::new(crate::round::RoundParams {
		round_number: catch_up.round_number,
		voters: voters.clone(),
		base: (catch_up.base_hash.clone(), catch_up.base_number.clone()),
	});

	// import prevotes first.
	for crate::SignedPrevote { prevote, id, signature } in catch_up.prevotes {
		match round.import_prevote(env, prevote, id, signature) {
			Ok(_) => {},
			Err(e) => {
				trace!(target: "afg",
					   "Ignoring invalid catch up, error importing prevote: {:?}",
					   e,
				);

				return None;
			},
		}
	}

	// then precommits.
	for crate::SignedPrecommit { precommit, id, signature } in catch_up.precommits {
		match round.import_precommit(env, precommit, id, signature) {
			Ok(_) => {},
			Err(e) => {
				trace!(target: "afg",
					   "Ignoring invalid catch up, error importing precommit: {:?}",
					   e,
				);

				return None;
			},
		}
	}

	let state = round.state();
	if !state.completable {
		return None;
	}

	Some(round)
}

#[cfg(test)]
mod tests {
	use super::*;
	use tokio::prelude::FutureExt;
	use tokio::runtime::current_thread;
	use crate::SignedPrecommit;
	use crate::testing::{self, GENESIS_HASH, Environment, Id};
	use std::time::Duration;

	#[test]
	fn talking_to_myself() {
		let local_id = Id(5);
		let voters = std::iter::once((local_id, 100)).collect();

		let (network, routing_task) = testing::make_network();
		let (signal, exit) = ::exit_future::signal();

		let global_comms = network.make_global_comms();
		let env = Arc::new(Environment::new(network, local_id));
		current_thread::block_on_all(::futures::future::lazy(move || {
			// initialize chain
			let last_finalized = env.with_chain(|chain| {
				chain.push_blocks(GENESIS_HASH, &["A", "B", "C", "D", "E"]);
				chain.last_finalized()
			});

			let last_round_state = RoundState::genesis((GENESIS_HASH, 1));

			// run voter in background. scheduling it to shut down at the end.
			let finalized = env.finalized_stream();
			let voter = Voter::new(
				env.clone(),
				voters,
				global_comms,
				0,
				last_round_state,
				last_finalized,
			);
			::tokio::spawn(exit.clone()
				.until(voter.map_err(|_| panic!("Error voting"))).map(|_| ()));

			::tokio::spawn(exit.until(routing_task).map(|_| ()));

			// wait for the best block to finalize.
			finalized
				.take_while(|&(_, n, _)| Ok(n < 6))
				.for_each(|_| Ok(()))
				.map(|_| signal.fire())
		})).unwrap();
	}

	#[test]
	fn finalizing_at_fault_threshold() {
		// 10 voters
		let voters: VoterSet<_> = (0..10).map(|i| (Id(i), 1)).collect();

		let (network, routing_task) = testing::make_network();
		let (signal, exit) = ::exit_future::signal();

		current_thread::block_on_all(::futures::future::lazy(move || {
			::tokio::spawn(exit.clone().until(routing_task).map(|_| ()));

			// 3 voters offline.
			let finalized_streams = (0..7).map(move |i| {
				let local_id = Id(i);
				// initialize chain
				let env = Arc::new(Environment::new(network.clone(), local_id));
				let last_finalized = env.with_chain(|chain| {
					chain.push_blocks(GENESIS_HASH, &["A", "B", "C", "D", "E"]);
					chain.last_finalized()
				});

				let last_round_state = RoundState::genesis((GENESIS_HASH, 1));

				// run voter in background. scheduling it to shut down at the end.
				let finalized = env.finalized_stream();
				let voter = Voter::new(
					env.clone(),
					voters.clone(),
					network.make_global_comms(),
					0,
					last_round_state,
					last_finalized,
				);
				::tokio::spawn(exit.clone()
					.until(voter.map_err(|_| panic!("Error voting"))).map(|_| ()));

				// wait for the best block to be finalized by all honest voters
				finalized
					.take_while(|&(_, n, _)| Ok(n < 6))
					.for_each(|_| Ok(()))
			});

			::futures::future::join_all(finalized_streams).map(|_| signal.fire())
		})).unwrap();
	}

	#[test]
	fn broadcast_commit() {
		let local_id = Id(5);
		let voters: VoterSet<_> = std::iter::once((local_id, 100)).collect();

		let (network, routing_task) = testing::make_network();
		let (commits, _) = network.make_global_comms();

		let (signal, exit) = ::exit_future::signal();

		let global_comms = network.make_global_comms();
		let env = Arc::new(Environment::new(network, local_id));
		current_thread::block_on_all(::futures::future::lazy(move || {
			// initialize chain
			let last_finalized = env.with_chain(|chain| {
				chain.push_blocks(GENESIS_HASH, &["A", "B", "C", "D", "E"]);
				chain.last_finalized()
			});

			let last_round_state = RoundState::genesis((GENESIS_HASH, 1));

			// run voter in background. scheduling it to shut down at the end.
			let voter = Voter::new(
				env.clone(),
				voters.clone(),
				global_comms,
				0,
				last_round_state,
				last_finalized,
			);
			::tokio::spawn(exit.clone()
				.until(voter.map_err(|_| panic!("Error voting"))).map(|_| ()));

			::tokio::spawn(exit.until(routing_task).map(|_| ()));

			// wait for the node to broadcast a commit message
			commits.take(1).for_each(|_| Ok(())).map(|_| signal.fire())
		})).unwrap();
	}

	#[test]
	fn broadcast_commit_only_if_newer() {
		let local_id = Id(5);
		let test_id = Id(42);
		let voters: VoterSet<_> = [
			(local_id, 100),
			(test_id, 201),
		].iter().cloned().collect();

		let (network, routing_task) = testing::make_network();
		let (commits_stream, commits_sink) = network.make_global_comms();
		let (round_stream, round_sink) = network.make_round_comms(1, test_id);

		let prevote = Message::Prevote(Prevote {
			target_hash: "E",
			target_number: 6,
		});

		let precommit = Message::Precommit(Precommit {
			target_hash: "E",
			target_number: 6,
		});

		let commit = (1, Commit {
			target_hash: "E",
			target_number: 6,
			precommits: vec![SignedPrecommit {
				precommit: Precommit { target_hash: "E", target_number: 6 },
				signature: testing::Signature(test_id.0),
				id: test_id
			}],
		});

		let (signal, exit) = ::exit_future::signal();

		let global_comms = network.make_global_comms();
		let env = Arc::new(Environment::new(network, local_id));
		current_thread::block_on_all(::futures::future::lazy(move || {
			// initialize chain
			let last_finalized = env.with_chain(|chain| {
				chain.push_blocks(GENESIS_HASH, &["A", "B", "C", "D", "E"]);
				chain.last_finalized()
			});

			let last_round_state = RoundState::genesis((GENESIS_HASH, 1));

			// run voter in background. scheduling it to shut down at the end.
			let voter = Voter::new(
				env.clone(),
				voters.clone(),
				global_comms,
				0,
				last_round_state,
				last_finalized,
			);
			::tokio::spawn(exit.clone()
				.until(voter.map_err(|e| panic!("Error voting: {:?}", e))).map(|_| ()));

			::tokio::spawn(exit.clone().until(routing_task).map(|_| ()));

			::tokio::spawn(exit.until(::futures::future::lazy(|| {
				round_stream.into_future().map_err(|(e, _)| e)
					.and_then(|(value, stream)| { // wait for a prevote
						assert!(match value {
							Some(SignedMessage { message: Message::Prevote(_), id: Id(5), .. }) => true,
							_ => false,
						});
						let votes = vec![prevote, precommit].into_iter().map(Result::Ok);
						round_sink.send_all(futures::stream::iter_result(votes)).map(|_| stream) // send our prevote
					})
					.and_then(|stream| {
						stream.take_while(|value| match value { // wait for a precommit
							SignedMessage { message: Message::Precommit(_), id: Id(5), .. } => Ok(false),
							_ => Ok(true),
						}).for_each(|_| Ok(()))
					})
					.and_then(|_| {
						// send our commit
						commits_sink.send(CommunicationOut::Commit(commit.0, commit.1))
					})
					.map_err(|_| ())
			})).map(|_| ()));

			// wait for the first commit (ours)
			commits_stream.into_future().map_err(|_| ())
				.and_then(|(_, stream)| {
					stream.take(1).for_each(|_| Ok(())) // the second commit should never arrive
						.timeout(Duration::from_millis(500)).map_err(|_| ())
				})
				.then(|res| {
					assert!(res.is_err()); // so the previous future times out
					signal.fire();
					futures::future::ok::<(), ()>(())
				})
		})).unwrap();
	}

	#[test]
	fn import_commit_for_any_round() {
		let local_id = Id(5);
		let test_id = Id(42);
		let voters: VoterSet<_> = [
			(local_id, 100),
			(test_id, 201),
		].iter().cloned().collect();

		let (network, routing_task) = testing::make_network();
		let (_, commits_sink) = network.make_global_comms();

		let (signal, exit) = ::exit_future::signal();

		// this is a commit for a previous round
		let commit = (0, Commit {
			target_hash: "E",
			target_number: 6,
			precommits: vec![SignedPrecommit {
				precommit: Precommit { target_hash: "E", target_number: 6 },
				signature: testing::Signature(test_id.0),
				id: test_id
			}],
		});

		let global_comms = network.make_global_comms();
		let env = Arc::new(Environment::new(network, local_id));
		current_thread::block_on_all(::futures::future::lazy(move || {
			// initialize chain
			let last_finalized = env.with_chain(|chain| {
				chain.push_blocks(GENESIS_HASH, &["A", "B", "C", "D", "E"]);
				chain.last_finalized()
			});

			let last_round_state = RoundState::genesis((GENESIS_HASH, 1));

			// run voter in background. scheduling it to shut down at the end.
			let voter = Voter::new(
				env.clone(),
				voters.clone(),
				global_comms,
				1,
				last_round_state,
				last_finalized,
			);
			::tokio::spawn(exit.clone()
				.until(voter.map_err(|_| panic!("Error voting"))).map(|_| ()));

			::tokio::spawn(exit.until(routing_task).map(|_| ()));

			::tokio::spawn(commits_sink.send(CommunicationOut::Commit(commit.0, commit.1))
				.map_err(|_| ()).map(|_| ()));

			// wait for the commit message to be processed which finalized block 6
			env.finalized_stream()
				.take_while(|&(_, n, _)| Ok(n < 6))
				.for_each(|_| Ok(()))
				.map(|_| signal.fire())
		})).unwrap();
	}

	#[test]
	fn skips_to_latest_round_after_catch_up() {
		// 3 voters
		let voters: VoterSet<_> = (0..3).map(|i| (Id(i), 1)).collect();

		let (network, routing_task) = testing::make_network();
		let (signal, exit) = ::exit_future::signal();

		current_thread::block_on_all(::futures::future::lazy(move || {
			::tokio::spawn(exit.clone().until(routing_task).map(|_| ()));

			// initialize unsynced voter at round 0
			let mut unsynced_voter = {
				let local_id = Id(4);

				let env = Arc::new(Environment::new(network.clone(), local_id));
				let last_finalized = env.with_chain(|chain| {
					chain.push_blocks(GENESIS_HASH, &["A", "B", "C", "D", "E"]);
					chain.last_finalized()
				});

				let last_round_state = RoundState::genesis((GENESIS_HASH, 1));

				Voter::new(
					env.clone(),
					voters.clone(),
					network.make_global_comms(),
					0,
					last_round_state,
					last_finalized,
				)
			};

			let pv = |id| crate::SignedPrevote {
				prevote: crate::Prevote { target_hash: "C", target_number: 4 },
				id: Id(id),
				signature: testing::Signature(99),
			};

			let pc = |id| crate::SignedPrecommit {
				precommit: crate::Precommit { target_hash: "C", target_number: 4 },
				id: Id(id),
				signature: testing::Signature(99),
			};

			// send in a catch-up message for round 5.
			network.send_message(CommunicationIn::CatchUp(
				CatchUp {
					base_number: 1,
					base_hash: GENESIS_HASH,
					round_number: 5,
					prevotes: vec![pv(0), pv(1), pv(2)],
					precommits: vec![pc(0), pc(1), pc(2)],
				},
				Callback::Blank,
			));

			// poll until it's caught up.
			// should skip to round 6
			::futures::future::poll_fn(move || -> Poll<(), ()> {
				let poll = unsynced_voter.poll().map_err(|_| ())?;
				if unsynced_voter.best_round.round_number() == 6 {
					Ok(Async::Ready(()))
				} else {
					Ok(poll)
				}
			}).map(move |_| signal.fire())
		})).unwrap();
	}
}<|MERGE_RESOLUTION|>--- conflicted
+++ resolved
@@ -115,7 +115,6 @@
 		round: u64,
 		state: RoundState<H, N>,
 		base: (H, N),
-		votes: Vec<SignedMessage<H, N, Self::Signature, Self::Id>>,
 		historical_votes: &HistoricalVotes<H, N, Self::Signature, Self::Id>,
 	) -> Result<(), Self::Error>;
 
@@ -637,46 +636,13 @@
 			self.best_round.round_number(),
 			self.best_round.round_state(),
 			self.best_round.dag_base(),
-			self.best_round.votes(),
 			self.best_round.historical_votes(),
 		)?;
 
 		let old_round_number = self.best_round.round_number();
 
-<<<<<<< HEAD
-		let next_round = next_round.unwrap_or_else(||
-			VotingRound::new(
-				old_round_number + 1,
-				self.voters.clone(),
-				self.last_finalized_in_rounds.clone(),
-				Some(self.best_round.bridge_state()),
-				self.best_round.finalized_sender(),
-				self.env.clone(),
-			)
-		);
-
-		let old_round = ::std::mem::replace(&mut self.best_round, next_round);
-		self.past_rounds.push(&*self.env, old_round);
-		Ok(())
-	}
-
-	fn completed_prospective_round(&mut self, mut prospective_round: VotingRound<H, N, E>)
-		-> Result<(), E::Error>
-	{
-		self.env.completed(
-			prospective_round.round_number(),
-			prospective_round.round_state(),
-			prospective_round.dag_base(),
-			prospective_round.votes(),
-			prospective_round.historical_votes(),
-		)?;
-
-		self.best_round = VotingRound::new(
-			prospective_round.round_number() + 1,
-=======
 		let next_round = VotingRound::new(
 			old_round_number + 1,
->>>>>>> 4237bdb6
 			self.voters.clone(),
 			self.last_finalized_in_rounds.clone(),
 			Some(self.best_round.bridge_state()),
