// Copyright 2018-2019 Parity Technologies (UK) Ltd
//
// Licensed under the Apache License, Version 2.0 (the "License");
// you may not use this file except in compliance with the License.
// You may obtain a copy of the License at
//
//     http://www.apache.org/licenses/LICENSE-2.0
//
// Unless required by applicable law or agreed to in writing, software
// distributed under the License is distributed on an "AS IS" BASIS,
// WITHOUT WARRANTIES OR CONDITIONS OF ANY KIND, either express or implied.
// See the License for the specific language governing permissions and
// limitations under the License.

//! A voter in GRANDPA. This transitions between rounds and casts votes.
//!
//! Voters rely on some external context to function:
//!   - setting timers to cast votes.
//!   - incoming vote streams.
//!   - providing voter weights.
//!   - getting the local voter id.
//!
//!  The local voter id is used to check whether to cast votes for a given
//!  round. If no local id is defined or if it's not part of the voter set then
//!  votes will not be pushed to the sink. The protocol state machine still
//!  transitions state as if the votes had been pushed out.

use std::fmt::Debug;

use async_trait::async_trait;
use futures::{
	channel::{mpsc, oneshot},
	future,
	future::BoxFuture,
	select_biased,
	stream::{self, FuturesUnordered},
	Future, FutureExt, Sink, SinkExt, Stream, StreamExt,
};
use log::{debug, trace};

use crate::{
	round::{Round, RoundParams, State as RoundState},
	validate_commit,
	voter::{
		background_round::{BackgroundRound, ConcludedRound},
		voting_round::{CompletableRound, VotingRound, VotingRoundHandle},
	},
	weights::VoteWeight,
	CatchUp, Chain, Commit, CommitValidationResult, CompactCommit, Equivocation, Error,
	HistoricalVotes, Message, Precommit, Prevote, PrimaryPropose, SignedMessage, SignedPrecommit,
	SignedPrevote, VoterSet,
};

<<<<<<< HEAD
use self::{
	background_round::{BackgroundRoundCommit, BackgroundRoundHandle},
	Environment as EnvironmentT,
=======
use crate::{
	round::State as RoundState, validate_commit, voter_set::VoterSet, weights::VoteWeight,
	BlockNumberOps, CatchUp, Chain, Commit, CommitValidationResult, CompactCommit, Equivocation,
	HistoricalVotes, Message, Precommit, Prevote, PrimaryPropose, SignedMessage, LOG_TARGET,
>>>>>>> 19d251d0
};

mod background_round;
#[cfg(test)]
mod tests;
mod voting_round;

/// Communication between nodes that is not round-localized.
#[derive(Debug, Clone, PartialEq, Eq)]
pub enum GlobalCommunicationOutgoing<Hash, Number, Signature, Id> {
	/// A commit message.
	Commit(u64, Commit<Hash, Number, Signature, Id>),
}

/// The outcome of processing a commit.
#[derive(Debug, Clone, PartialEq, Eq)]
pub enum CommitProcessingOutcome {
	/// It was beneficial to process this commit.
	Good,
	/// It wasn't beneficial to process this commit. We wasted resources.
	Bad {
		num_precommits: usize,
		num_duplicated_precommits: usize,
		num_equivocations: usize,
		num_invalid_voters: usize,
	},
}

impl From<CommitValidationResult> for CommitProcessingOutcome {
	fn from(result: CommitValidationResult) -> Self {
		if result.is_valid() {
			CommitProcessingOutcome::Good
		} else {
			CommitProcessingOutcome::Bad {
				num_precommits: result.num_precommits,
				num_duplicated_precommits: result.num_duplicated_precommits,
				num_equivocations: result.num_equivocations,
				num_invalid_voters: result.num_invalid_voters,
			}
		}
	}
}

/// The outcome of processing a catch up.
#[derive(Debug, Clone, PartialEq, Eq)]
pub enum CatchUpProcessingOutcome {
	/// It was beneficial to process this catch up.
	Good,
	/// It wasn't beneficial to process this catch up, it is invalid and we
	/// wasted resources.
	Bad,
	/// The catch up wasn't processed because it is useless, e.g. it is for a
	/// round lower than we're currently in.
	Useless,
}

/// Callback used to pass information about the outcome of importing a given
/// message (e.g. vote, commit, catch up). Useful to propagate data to the
/// network after making sure the import is successful.
pub enum Callback<O> {
	/// Default value.
	Blank,
	/// Callback to execute given a processing outcome.
	Work(Box<dyn FnMut(O) + Send>),
}

#[cfg(any(test, feature = "test-helpers"))]
impl<O> Clone for Callback<O> {
	fn clone(&self) -> Self {
		Callback::Blank
	}
}

impl<O> Callback<O> {
	/// Do the work associated with the callback, if any.
	pub fn run(&mut self, o: O) {
		match self {
			Callback::Blank => {},
			Callback::Work(cb) => cb(o),
		}
	}
}

#[cfg(any(test, feature = "test-helpers"))]
impl<O> std::fmt::Debug for Callback<O> {
	fn fmt(&self, f: &mut std::fmt::Formatter<'_>) -> std::fmt::Result {
		match self {
			Callback::Blank => write!(f, "Callback::Blank"),
			Callback::Work(_) => write!(f, "Callback::Work"),
		}
	}
}

/// Communication between nodes that is not round-localized.
#[cfg_attr(any(test, feature = "test-helpers"), derive(Clone, Debug))]
pub enum GlobalCommunicationIncoming<Hash, Number, Signature, Id> {
	/// A commit message.
	/// TODO: replace usage of callback with oneshot sender of processing outcome
	Commit(u64, CompactCommit<Hash, Number, Signature, Id>, Callback<CommitProcessingOutcome>),
	/// A catch up message.
	CatchUp(CatchUp<Hash, Number, Signature, Id>, Callback<CatchUpProcessingOutcome>),
}

/// Data necessary to participate in a round.
pub struct RoundData<Id, Timer, Incoming, Outgoing> {
	/// Local voter id (if any).
	pub voter_id: Option<Id>,
	/// Timer before prevotes can be cast. This should be `start + 2T`,
	/// where T is the gossip time estimate.
	pub prevote_timer: Timer,
	/// Timer before precommits can be cast. This should be `start + 4T`,
	/// where T is the gossip time estimate.
	pub precommit_timer: Timer,
	/// Incoming messages.
	pub incoming: Incoming,
	/// Outgoing messages.
	pub outgoing: Outgoing,
}

#[async_trait]
pub trait Environment: Chain + Clone {
	type Id: Clone + Debug + Ord;
	type Signature: Clone + Eq;
	type Error: From<Error>;
	// FIXME: is the unpin really needed?
	// FIXME: maybe it makes sense to make this a FusedFuture to avoid having to wrap it in Fuse<...>
	type Timer: Future<Output = ()> + Unpin;
	type Incoming: Stream<
			Item = Result<
				SignedMessage<Self::Hash, Self::Number, Self::Signature, Self::Id>,
				Self::Error,
			>,
		> + Unpin;
	type Outgoing: Sink<Message<Self::Hash, Self::Number>, Error = Self::Error> + Unpin;

	async fn best_chain_containing(
		&self,
		base: Self::Hash,
	) -> Result<Option<(Self::Hash, Self::Number)>, Self::Error>;

	async fn round_data(
		&self,
		round: u64,
	) -> RoundData<Self::Id, Self::Timer, Self::Incoming, Self::Outgoing>;

	/// Return a timer that will be used to delay the broadcast of a commit
	/// message. This delay should not be static to minimize the amount of
	/// commit messages that are sent (e.g. random value in [0, 1] seconds).
	/// NOTE: this function is not async as we are returning a named future.
	fn round_commit_timer(&self) -> Self::Timer;

	/// Note that we've done a primary proposal in the given round.
	async fn proposed(
		&self,
		round: u64,
		propose: PrimaryPropose<Self::Hash, Self::Number>,
	) -> Result<(), Self::Error>;

	/// Note that we have prevoted in the given round.
	async fn prevoted(
		&self,
		round: u64,
		prevote: Prevote<Self::Hash, Self::Number>,
	) -> Result<(), Self::Error>;

	/// Note that we have precommitted in the given round.
	async fn precommitted(
		&self,
		round: u64,
		precommit: Precommit<Self::Hash, Self::Number>,
	) -> Result<(), Self::Error>;

	/// Note that a round is completed. This is called when a round has been
	/// voted in and the next round can start. The round may continue to be run
	/// in the background until _concluded_.
	/// Should return an error when something fatal occurs.
	async fn completed(
		&self,
		round: u64,
		state: RoundState<Self::Hash, Self::Number>,
		base: (Self::Hash, Self::Number),
		votes: &HistoricalVotes<Self::Hash, Self::Number, Self::Signature, Self::Id>,
	) -> Result<(), Self::Error>;

	/// Note that a round has concluded. This is called when a round has been
	/// `completed` and additionally, the round's estimate has been finalized.
	///
	/// There may be more votes than when `completed`, and it is the responsibility
	/// of the `Environment` implementation to deduplicate. However, the caller guarantees
	/// that the votes passed to `completed` for this round are a prefix of the votes passed here.
	async fn concluded(
		&self,
		round: u64,
		state: RoundState<Self::Hash, Self::Number>,
		base: (Self::Hash, Self::Number),
		votes: &HistoricalVotes<Self::Hash, Self::Number, Self::Signature, Self::Id>,
	) -> Result<(), Self::Error>;

	/// Called when a block should be finalized.
	async fn finalize_block(
		&self,
		hash: Self::Hash,
		number: Self::Number,
		round: u64,
		commit: Commit<Self::Hash, Self::Number, Self::Signature, Self::Id>,
	) -> Result<(), Self::Error>;

	/// Note that an equivocation in prevotes has occurred.
	async fn prevote_equivocation(
		&self,
		round: u64,
		equivocation: Equivocation<Self::Id, Prevote<Self::Hash, Self::Number>, Self::Signature>,
	);

	/// Note that an equivocation in precommits has occurred.
	async fn precommit_equivocation(
		&self,
		round: u64,
		equivocation: Equivocation<Self::Id, Precommit<Self::Hash, Self::Number>, Self::Signature>,
	);
}

type VotingRoundFuture<Environment> =
	BoxFuture<'static, Result<CompletableRound<Environment>, <Environment as EnvironmentT>::Error>>;

type BackgroundRoundFuture<Environment> =
	BoxFuture<'static, Result<ConcludedRound<Environment>, <Environment as EnvironmentT>::Error>>;

pub struct Voter<Environment, GlobalIncoming, GlobalOutgoing>
where
	Environment: EnvironmentT,
{
	///
	voters: VoterSet<Environment::Id>,
	///
	environment: Environment,
	///
	global_incoming: stream::Fuse<GlobalIncoming>,
	global_outgoing: GlobalOutgoing,
	/// The best finalized block so far.
	best_finalized: (Environment::Hash, Environment::Number),
	/// The best finalized block so far that has been finalized through the normal round
	/// lifecycle (i.e. blocks finalized through global commits are not accounted here).
	best_finalized_in_rounds: (Environment::Hash, Environment::Number),
	/// The round number of the voting round we're currently processing.
	current_round_number: u64,
	/// The future representing the current voting round process.
	voting_round: future::Fuse<VotingRoundFuture<Environment>>,
	/// A handle to the latest voting round.
	voting_round_handle: VotingRoundHandle<Environment>,
	/// The future representing the background round process.
	background_rounds: FuturesUnordered<BackgroundRoundFuture<Environment>>,
	/// A handle to the background round.
	background_round_handle: Option<BackgroundRoundHandle<Environment>>,
	/// A channel for receiving new commits from the background round task.
	from_background_round_commits_receiver: mpsc::Receiver<
		BackgroundRoundCommit<
			Environment::Hash,
			Environment::Number,
			Environment::Id,
			Environment::Signature,
		>,
	>,
	/// A channel to be used by background rounds to send commits to the main voter task. We keep it
	/// here since we'll need to clone it and pass it on everytime we instantiate a new background
	/// round.
	from_background_round_commits_sender: mpsc::Sender<
		BackgroundRoundCommit<
			Environment::Hash,
			Environment::Number,
			Environment::Id,
			Environment::Signature,
		>,
	>,
	pending_report_voter_state_requests:
		FuturesUnordered<BoxFuture<'static, Result<(), Environment::Error>>>,
}

#[derive(Clone)]
pub struct VoterHandle<Environment>
where
	Environment: EnvironmentT,
{
	report_voter_state_sender: mpsc::Sender<oneshot::Sender<report::VoterState<Environment::Id>>>,
}

impl<Environment> VoterHandle<Environment>
where
	Environment: EnvironmentT,
{
	pub async fn report_voter_state(
		&mut self,
	) -> Result<report::VoterState<Environment::Id>, Environment::Error> {
		let (sender, receiver) = oneshot::channel();

		// FIXME: Handle error
		let _ = self.report_voter_state_sender.send(sender).await;
		let voter_state = receiver.await.unwrap();

		Ok(voter_state)
	}
}

// FIXME: add a way to do a clean shutdown this will make sure the background round is concluded and
// pending commits are sent out (currently there's probably an issue with commits not being set out
// on authority set changes, since the voter is abruptly stopped)

// FIXME: create Handle interface for VotingRound and BackgroundRound, this should hide a way all the
// channel stuff and just look like async method calls.
// it is also possible to merge multiple channels by sending Request enum messages instead for IO
// between actors
// use Mutex<Sender> ToBackground message types

impl<Environment, GlobalIncoming, GlobalOutgoing> Voter<Environment, GlobalIncoming, GlobalOutgoing>
where
	Environment: EnvironmentT + Send + Sync + 'static,
	Environment::Hash: Send + Sync,
	Environment::Number: Send + Sync,
	Environment::Error: Send,
	Environment::Id: Send + Sync,
	Environment::Signature: Send + Sync,
	Environment::Timer: Send + Sync,
	Environment::Incoming: Send + Sync,
	Environment::Outgoing: Send + Sync,
	GlobalIncoming: Stream<
			Item = Result<
				GlobalCommunicationIncoming<
					Environment::Hash,
					Environment::Number,
					Environment::Signature,
					Environment::Id,
				>,
				Environment::Error,
			>,
		> + Unpin,
	GlobalOutgoing: Sink<
			GlobalCommunicationOutgoing<
				Environment::Hash,
				Environment::Number,
				Environment::Signature,
				Environment::Id,
			>,
			Error = Environment::Error,
		> + Unpin,
{
	pub async fn new(
		environment: Environment,
		voters: VoterSet<Environment::Id>,
		global_communication: (GlobalIncoming, GlobalOutgoing),
		last_round_number: u64,
		last_round_votes: Vec<
			SignedMessage<
				Environment::Hash,
				Environment::Number,
				Environment::Signature,
				Environment::Id,
			>,
		>,
		last_round_base: (Environment::Hash, Environment::Number),
		best_finalized: (Environment::Hash, Environment::Number),
	) -> Voter<Environment, GlobalIncoming, GlobalOutgoing> {
		let last_round_state = RoundState::genesis(last_round_base.clone());
		let (global_incoming, global_outgoing) = global_communication;

		let (from_background_round_commits_sender, from_background_round_commits_receiver) =
			mpsc::channel(4);

		let background_rounds = FuturesUnordered::new();

		let background_round = BackgroundRound::restore(
			environment.clone(),
			voters.clone(),
			last_round_number,
			last_round_base,
			last_round_votes,
			from_background_round_commits_sender.clone(),
		)
		.await;

		let (background_round_state_updates_receiver, background_round_handle) =
			if let Some(background_round) = background_round {
				let (round, receiver, handle) = background_round.start();
				background_rounds.push(round.boxed());
				(receiver, Some(handle))
			} else {
				// FIXME: add comment about this edge case
				let (_, receiver) = mpsc::channel(0);
				(receiver, None)
			};

		let voting_round = VotingRound::new(
			environment.clone(),
			voters.clone(),
			last_round_number + 1,
			// TODO: use finalized from previous round state?
			best_finalized.clone(),
			last_round_state,
		)
		.await;

		let (voting_round, voting_round_handle) =
			voting_round.start(background_round_state_updates_receiver);

		Voter {
			voters,
			environment,
			global_incoming: global_incoming.fuse(),
			global_outgoing,
			best_finalized_in_rounds: best_finalized.clone(),
			best_finalized,
			current_round_number: last_round_number + 1,
			voting_round: voting_round.boxed().fuse(),
			voting_round_handle,
			background_rounds,
			background_round_handle,
			from_background_round_commits_receiver,
			from_background_round_commits_sender,
			pending_report_voter_state_requests: FuturesUnordered::new(),
		}
	}

	async fn handle_completable_round(
		&mut self,
		completable_round: CompletableRound<Environment>,
	) -> Result<(), Environment::Error> {
		let completable_round_number = completable_round.round.number();
		let completable_round_state = completable_round.round.state();
		// FIXME: deal with unwrap
		let completable_round_finalized = completable_round_state.finalized.clone().unwrap();

		debug!("completed voting round, finalized: {:?}", completable_round_finalized);

		if completable_round_finalized.1 > self.best_finalized.1 {
			self.environment
				.finalize_block(
					completable_round_finalized.0.clone(),
					completable_round_finalized.1,
					completable_round_number,
					Commit {
						target_hash: completable_round_finalized.0.clone(),
						target_number: completable_round_finalized.1,
						precommits: completable_round
							.round
							.finalizing_precommits(&self.environment)
							.expect(
								"always returns none if something was finalized; \
								 this is checked above; qed",
							)
							.collect(),
					},
				)
				.await?;

			self.best_finalized = completable_round_finalized.clone();
		}

		self.environment
			.completed(
				completable_round.round.number(),
				completable_round.round.state(),
				completable_round.round.base(),
				completable_round.round.historical_votes(),
			)
			.await?;

		let background_round = BackgroundRound::new(
			self.environment.clone(),
			completable_round.incoming,
			completable_round.round,
			self.from_background_round_commits_sender.clone(),
		)
		.await;

		let (background_round, background_round_state_updates_receiver, background_round_handle) =
			background_round.start();

		self.background_rounds.push(background_round.boxed());
		self.background_round_handle = Some(background_round_handle);

		let voting_round = VotingRound::new(
			self.environment.clone(),
			self.voters.clone(),
			completable_round_number + 1,
			completable_round_finalized,
			completable_round_state,
		)
		.await;

		let (voting_round, voting_round_handle) =
			voting_round.start(background_round_state_updates_receiver);

		self.voting_round = voting_round.boxed().fuse();
		self.voting_round_handle = voting_round_handle;

		self.current_round_number = completable_round_number + 1;

		Ok(())
	}

<<<<<<< HEAD
	async fn handle_concluded_round(
		&mut self,
		concluded_round: ConcludedRound<Environment>,
	) -> Result<(), Environment::Error> {
		self.environment
			.concluded(
				concluded_round.round.number(),
				concluded_round.round.state(),
				concluded_round.round.base(),
				concluded_round.round.historical_votes(),
			)
			.await?;
=======
	/// Process all incoming messages from other nodes.
	///
	/// Commit messages are handled with extra care. If a commit message references
	/// a currently backgrounded round, we send it to that round so that when we commit
	/// on that round, our commit message will be informed by those that we've seen.
	///
	/// Otherwise, we will simply handle the commit and issue a finalization command
	/// to the environment.
	fn process_incoming(&mut self, cx: &mut Context) -> Result<(), E::Error> {
		while let Poll::Ready(Some(item)) = Stream::poll_next(Pin::new(&mut self.global_in), cx) {
			match item? {
				CommunicationIn::Commit(round_number, commit, mut process_commit_outcome) => {
					trace!(
						target: LOG_TARGET,
						"Got commit for round_number {:?}: target_number: {:?}, target_hash: {:?}",
						round_number,
						commit.target_number,
						commit.target_hash,
					);

					let commit: Commit<_, _, _, _> = commit.into();

					let mut inner = self.inner.lock();

					// if the commit is for a background round dispatch to round committer.
					// that returns Some if there wasn't one.
					if let Some(commit) = inner.past_rounds.import_commit(round_number, commit) {
						// otherwise validate the commit and signal the finalized block from the
						// commit to the environment (if valid and higher than current finalized)
						let validation_result = validate_commit(&commit, &self.voters, &*self.env)?;

						if validation_result.is_valid() {
							// this can't be moved to a function because the compiler
							// will complain about getting two mutable borrows to self
							// (due to the call to `self.rounds.get_mut`).
							let last_finalized_number = &mut self.last_finalized_number;

							// clean up any background rounds
							inner.past_rounds.update_finalized(commit.target_number);

							if commit.target_number > *last_finalized_number {
								*last_finalized_number = commit.target_number;
								self.env.finalize_block(
									commit.target_hash.clone(),
									commit.target_number,
									round_number,
									commit,
								)?;
							}

							process_commit_outcome
								.run(CommitProcessingOutcome::Good(GoodCommit::new()));
						} else {
							// Failing validation of a commit is bad.
							process_commit_outcome.run(CommitProcessingOutcome::Bad(
								BadCommit::from(validation_result),
							));
						}
					} else {
						// Import to backgrounded round is good.
						process_commit_outcome
							.run(CommitProcessingOutcome::Good(GoodCommit::new()));
					}
				},
				CommunicationIn::CatchUp(catch_up, mut process_catch_up_outcome) => {
					trace!(
						target: LOG_TARGET,
						"Got catch-up message for round {}",
						catch_up.round_number
					);

					let mut inner = self.inner.lock();

					let round = if let Some(round) = validate_catch_up(
						catch_up,
						&*self.env,
						&self.voters,
						inner.best_round.round_number(),
					) {
						round
					} else {
						process_catch_up_outcome
							.run(CatchUpProcessingOutcome::Bad(BadCatchUp::new()));
						return Ok(())
					};

					let state = round.state();

					// beyond this point, we set this round to the past and
					// start voting in the next round.
					let mut just_completed = VotingRound::completed(
						round,
						inner.best_round.finalized_sender(),
						None,
						self.env.clone(),
					);

					let new_best = VotingRound::new(
						just_completed.round_number() + 1,
						self.voters.clone(),
						self.last_finalized_in_rounds.clone(),
						Some(just_completed.bridge_state()),
						inner.best_round.finalized_sender(),
						self.env.clone(),
					);

					// update last-finalized in rounds _after_ starting new round.
					// otherwise the base could be too eagerly set forward.
					if let Some((f_hash, f_num)) = state.finalized.clone() {
						if f_num > self.last_finalized_in_rounds.1 {
							self.last_finalized_in_rounds = (f_hash, f_num);
						}
					}
>>>>>>> 19d251d0

		Ok(())
	}

	async fn handle_background_round_commit(
		&mut self,
		background_round_commit: BackgroundRoundCommit<
			Environment::Hash,
			Environment::Number,
			Environment::Id,
			Environment::Signature,
		>,
	) -> Result<(), Environment::Error> {
		if background_round_commit.broadcast {
			// FIXME: deal with error
			let _ = self
				.global_outgoing
				.send(GlobalCommunicationOutgoing::Commit(
					background_round_commit.round_number,
					background_round_commit.commit.clone(),
				))
				.await;
		}

		if background_round_commit.commit.target_number > self.best_finalized.1 {
			let new_best_finalized = (
				background_round_commit.commit.target_hash.clone(),
				background_round_commit.commit.target_number,
			);

			self.environment
				.finalize_block(
					background_round_commit.commit.target_hash.clone(),
					background_round_commit.commit.target_number,
					background_round_commit.round_number,
					background_round_commit.commit,
				)
				.await?;

			// FIXME: also update self.best_finalized_in_rounds
			self.best_finalized = new_best_finalized;
		}

		Ok(())
	}

	async fn handle_incoming_global_message(
		&mut self,
		message: GlobalCommunicationIncoming<
			Environment::Hash,
			Environment::Number,
			Environment::Signature,
			Environment::Id,
		>,
	) -> Result<(), Environment::Error> {
		match message {
			GlobalCommunicationIncoming::Commit(commit_round_number, commit, callback) =>
				self.handle_incoming_commit_message(commit_round_number, commit.into(), callback)
					.await,
			GlobalCommunicationIncoming::CatchUp(catch_up, callback) =>
				self.handle_incoming_catch_up_message(catch_up, callback).await,
		}
	}

	async fn handle_incoming_catch_up_message(
		&mut self,
		catch_up: CatchUp<
			Environment::Hash,
			Environment::Number,
			Environment::Signature,
			Environment::Id,
		>,
		mut callback: Callback<CatchUpProcessingOutcome>,
	) -> Result<(), Environment::Error> {
		let round = if let Some(round) =
			validate_catch_up(catch_up, &self.environment, &self.voters, self.current_round_number)
		{
			round
		} else {
			callback.run(CatchUpProcessingOutcome::Bad);
			return Ok(())
		};

		let round_data = self.environment.round_data(round.number()).await;

		let round_number = round.number();
		let round_state = round.state();
		// FIXME deal with unwrap
		let round_state_finalized = round.state().finalized.unwrap();

		self.environment
			.completed(round.number(), round.state(), round.base(), round.historical_votes())
			.await?;

		// FIXME: clean this up
		if round_state_finalized.1 > self.best_finalized.1 {
			let precommits = round
				.finalizing_precommits(&self.environment)
				.expect(
					"always returns none if something was finalized; \
								this is checked above; qed",
				)
				.collect();

			let commit = Commit {
				target_hash: round_state_finalized.0.clone(),
				target_number: round_state_finalized.1,
				precommits,
			};

			// FIXME: finalize block
			self.environment
				.finalize_block(
					commit.target_hash.clone(),
					commit.target_number,
					round_number,
					commit,
				)
				.await?;

<<<<<<< HEAD
			self.best_finalized = round_state_finalized.clone();
=======
			trace!(
				target: LOG_TARGET,
				"Best round at {} has become completable. Starting new best round at {}",
				inner.best_round.round_number(),
				inner.best_round.round_number() + 1,
			);
>>>>>>> 19d251d0
		}

		let background_round = BackgroundRound::new(
			self.environment.clone(),
			round_data.incoming.fuse(),
			round,
			self.from_background_round_commits_sender.clone(),
		)
		.await;

		let (background_round, background_round_state_updates_receiver, background_round_handle) =
			background_round.start();

		self.background_rounds.push(background_round.boxed());
		self.background_round_handle = Some(background_round_handle);

		let voting_round = VotingRound::new(
			self.environment.clone(),
			self.voters.clone(),
			round_number + 1,
			// FIXME: use global value for finalized in rounds
			round_state_finalized,
			round_state,
		)
		.await;

		let (voting_round, voting_round_handle) =
			voting_round.start(background_round_state_updates_receiver);

		self.voting_round = voting_round.boxed().fuse();
		self.voting_round_handle = voting_round_handle;

		self.current_round_number = round_number + 1;

		callback.run(CatchUpProcessingOutcome::Good);

		Ok(())
	}

	async fn handle_incoming_commit_message(
		&mut self,
		commit_round_number: u64,
		commit: Commit<
			Environment::Hash,
			Environment::Number,
			Environment::Signature,
			Environment::Id,
		>,
		mut callback: Callback<CommitProcessingOutcome>,
	) -> Result<(), Environment::Error> {
		match self.current_round_number.checked_sub(1) {
			Some(background_round_number) if background_round_number == commit_round_number => {
				if let Some(handle) = self.background_round_handle.as_mut() {
					handle.send_commit(commit, callback).await?;
				}

				return Ok(())
			},
			_ => {},
		}

		let commit_validation_result = validate_commit(&commit, &self.voters, &self.environment)?;

		if commit_validation_result.is_valid() {
			if commit.target_number > self.best_finalized.1 {
				self.environment
					.finalize_block(
						commit.target_hash.clone(),
						commit.target_number,
						commit_round_number,
						commit.clone(),
					)
					.await?;

				self.best_finalized = (commit.target_hash, commit.target_number);
			}
		}

		callback.run(commit_validation_result.into());

		Ok(())
	}

	async fn handle_report_voter_state_request(
		&mut self,
		response_sender: oneshot::Sender<report::VoterState<Environment::Id>>,
	) -> Result<(), Environment::Error> {
		let current_round_number = self.current_round_number;
		let mut voting_round_handle = self.voting_round_handle.clone();
		let mut background_round_handle = self.background_round_handle.clone();

		// NOTE: we need to do this out of the voter main loop, otherwise voting
		// round and background round won't be polled, which means the requests
		// below will go unanswered.
		let work = async move {
			let voting_round_state = voting_round_handle.report_round_state().await?;

			let mut background_rounds = std::collections::BTreeMap::new();
			if let Some(handle) = background_round_handle.as_mut() {
				let background_round_state = handle.report_round_state().await?;
				// FIXME: check underflow
				background_rounds.insert(current_round_number - 1, background_round_state);
			}

			let voter_state = report::VoterState {
				best_round: (current_round_number, voting_round_state),
				background_rounds,
			};

			// FIXME: deal with error
			let _ = response_sender.send(voter_state);

			Ok(())
		};

		self.pending_report_voter_state_requests.push(work.boxed());

		Ok(())
	}

	pub async fn run(
		&mut self,
		mut report_voter_state_receiver: mpsc::Receiver<
			oneshot::Sender<report::VoterState<Environment::Id>>,
		>,
	) -> Result<(), Environment::Error> {
		loop {
			select_biased! {
				completable_round = &mut self.voting_round => {
					self.handle_completable_round(completable_round?).await?;
				},
				concluded_round = self.background_rounds.select_next_some() => {
					self.handle_concluded_round(concluded_round?).await?;
				},
				background_round_commit = self.from_background_round_commits_receiver.select_next_some() => {
					self.handle_background_round_commit(background_round_commit).await?;
				},
				global_message = self.global_incoming.select_next_some() => {
					self.handle_incoming_global_message(global_message?).await?;
				},
				response_sender = report_voter_state_receiver.select_next_some() => {
					self.handle_report_voter_state_request(response_sender).await?;
				},
				_ = self.pending_report_voter_state_requests.select_next_some() => {
					// noop, we just need to keep polling this future to make
					// background work progress
				},
			}
		}
	}

	pub fn start(
		mut self,
	) -> (impl Future<Output = Result<(), Environment::Error>>, VoterHandle<Environment>) {
		let (report_voter_state_sender, report_voter_state_receiver) = mpsc::channel(4);

		(
			async move { self.run(report_voter_state_receiver).await },
			VoterHandle { report_voter_state_sender },
		)
	}
}

/// Contains a number of data transfer objects for reporting data to the outside world.
pub mod report {
	use std::collections::{BTreeMap, BTreeSet};

	use crate::weights::{VoteWeight, VoterWeight};

	/// Basic data struct for the state of a round.
	#[derive(PartialEq, Eq, Clone)]
	#[cfg_attr(test, derive(Debug))]
	pub struct RoundState<Id> {
		/// Total weight of all votes.
		pub total_weight: VoterWeight,
		/// The threshold voter weight.
		pub threshold_weight: VoterWeight,

		/// Current weight of the prevotes.
		pub prevote_current_weight: VoteWeight,
		/// The identities of nodes that have cast prevotes so far.
		pub prevote_ids: BTreeSet<Id>,

		/// Current weight of the precommits.
		pub precommit_current_weight: VoteWeight,
		/// The identities of nodes that have cast precommits so far.
		pub precommit_ids: BTreeSet<Id>,
	}

	/// Basic data struct for the current state of the voter in a form suitable
	/// for passing on to other systems.
	#[derive(PartialEq, Eq)]
	#[cfg_attr(test, derive(Debug))]
	pub struct VoterState<Id> {
		/// Voting rounds running in the background.
		pub background_rounds: BTreeMap<u64, RoundState<Id>>,
		/// The current best voting round.
		pub best_round: (u64, RoundState<Id>),
	}
}

fn validate_catch_up<Environment>(
	catch_up: CatchUp<
		Environment::Hash,
		Environment::Number,
		Environment::Signature,
		Environment::Id,
	>,
	env: &Environment,
	voters: &VoterSet<Environment::Id>,
	best_round_number: u64,
) -> Option<Round<Environment::Id, Environment::Hash, Environment::Number, Environment::Signature>>
where
	Environment: EnvironmentT,
{
	if catch_up.round_number <= best_round_number {
		trace!(target: LOG_TARGET, "Ignoring because best round number is {}", best_round_number);

		// FIXME: should be outcome::useless?
		return None
	}

	// check threshold support in prevotes and precommits.
	{
		let mut map = std::collections::BTreeMap::new();

		for prevote in &catch_up.prevotes {
			if !voters.contains(&prevote.id) {
				trace!(
					target: LOG_TARGET,
					"Ignoring invalid catch up, invalid voter: {:?}",
					prevote.id,
				);

				return None
			}

			map.entry(prevote.id.clone()).or_insert((false, false)).0 = true;
		}

		for precommit in &catch_up.precommits {
			if !voters.contains(&precommit.id) {
				trace!(
					target: LOG_TARGET,
					"Ignoring invalid catch up, invalid voter: {:?}",
					precommit.id,
				);

				return None
			}

			map.entry(precommit.id.clone()).or_insert((false, false)).1 = true;
		}

		let (pv, pc) = map.into_iter().fold(
			(VoteWeight(0), VoteWeight(0)),
			|(mut pv, mut pc), (id, (prevoted, precommitted))| {
				if let Some(v) = voters.get(&id) {
					if prevoted {
						pv = pv + v.weight();
					}

					if precommitted {
						pc = pc + v.weight();
					}
				}

				(pv, pc)
			},
		);

		let threshold = voters.threshold();
		if pv < threshold || pc < threshold {
			trace!(target: LOG_TARGET, "Ignoring invalid catch up, missing voter threshold");

			return None
		}
	}

	let mut round = Round::new(RoundParams {
		round_number: catch_up.round_number,
		voters: voters.clone(),
		base: (catch_up.base_hash.clone(), catch_up.base_number),
	});

	// import prevotes first.
	for SignedPrevote { prevote, id, signature } in catch_up.prevotes {
		match round.import_prevote(env, prevote, id, signature) {
			Ok(_) => {},
			Err(e) => {
				trace!(
					target: LOG_TARGET,
					"Ignoring invalid catch up, error importing prevote: {:?}",
					e,
				);

				return None
			},
		}
	}

	// then precommits.
	for SignedPrecommit { precommit, id, signature } in catch_up.precommits {
		match round.import_precommit(env, precommit, id, signature) {
			Ok(_) => {},
			Err(e) => {
				trace!(
					target: LOG_TARGET,
					"Ignoring invalid catch up, error importing precommit: {:?}",
					e,
				);

				return None
			},
		}
	}

	let state = round.state();
	if !state.completable {
		return None
	}

	Some(round)
}<|MERGE_RESOLUTION|>--- conflicted
+++ resolved
@@ -48,19 +48,12 @@
 	weights::VoteWeight,
 	CatchUp, Chain, Commit, CommitValidationResult, CompactCommit, Equivocation, Error,
 	HistoricalVotes, Message, Precommit, Prevote, PrimaryPropose, SignedMessage, SignedPrecommit,
-	SignedPrevote, VoterSet,
+	SignedPrevote, VoterSet, LOG_TARGET,
 };
 
-<<<<<<< HEAD
 use self::{
 	background_round::{BackgroundRoundCommit, BackgroundRoundHandle},
 	Environment as EnvironmentT,
-=======
-use crate::{
-	round::State as RoundState, validate_commit, voter_set::VoterSet, weights::VoteWeight,
-	BlockNumberOps, CatchUp, Chain, Commit, CommitValidationResult, CompactCommit, Equivocation,
-	HistoricalVotes, Message, Precommit, Prevote, PrimaryPropose, SignedMessage, LOG_TARGET,
->>>>>>> 19d251d0
 };
 
 mod background_round;
@@ -491,7 +484,10 @@
 		// FIXME: deal with unwrap
 		let completable_round_finalized = completable_round_state.finalized.clone().unwrap();
 
-		debug!("completed voting round, finalized: {:?}", completable_round_finalized);
+		debug!(
+			target: LOG_TARGET,
+			"completed voting round, finalized: {:?}", completable_round_finalized
+		);
 
 		if completable_round_finalized.1 > self.best_finalized.1 {
 			self.environment
@@ -560,7 +556,6 @@
 		Ok(())
 	}
 
-<<<<<<< HEAD
 	async fn handle_concluded_round(
 		&mut self,
 		concluded_round: ConcludedRound<Environment>,
@@ -573,121 +568,6 @@
 				concluded_round.round.historical_votes(),
 			)
 			.await?;
-=======
-	/// Process all incoming messages from other nodes.
-	///
-	/// Commit messages are handled with extra care. If a commit message references
-	/// a currently backgrounded round, we send it to that round so that when we commit
-	/// on that round, our commit message will be informed by those that we've seen.
-	///
-	/// Otherwise, we will simply handle the commit and issue a finalization command
-	/// to the environment.
-	fn process_incoming(&mut self, cx: &mut Context) -> Result<(), E::Error> {
-		while let Poll::Ready(Some(item)) = Stream::poll_next(Pin::new(&mut self.global_in), cx) {
-			match item? {
-				CommunicationIn::Commit(round_number, commit, mut process_commit_outcome) => {
-					trace!(
-						target: LOG_TARGET,
-						"Got commit for round_number {:?}: target_number: {:?}, target_hash: {:?}",
-						round_number,
-						commit.target_number,
-						commit.target_hash,
-					);
-
-					let commit: Commit<_, _, _, _> = commit.into();
-
-					let mut inner = self.inner.lock();
-
-					// if the commit is for a background round dispatch to round committer.
-					// that returns Some if there wasn't one.
-					if let Some(commit) = inner.past_rounds.import_commit(round_number, commit) {
-						// otherwise validate the commit and signal the finalized block from the
-						// commit to the environment (if valid and higher than current finalized)
-						let validation_result = validate_commit(&commit, &self.voters, &*self.env)?;
-
-						if validation_result.is_valid() {
-							// this can't be moved to a function because the compiler
-							// will complain about getting two mutable borrows to self
-							// (due to the call to `self.rounds.get_mut`).
-							let last_finalized_number = &mut self.last_finalized_number;
-
-							// clean up any background rounds
-							inner.past_rounds.update_finalized(commit.target_number);
-
-							if commit.target_number > *last_finalized_number {
-								*last_finalized_number = commit.target_number;
-								self.env.finalize_block(
-									commit.target_hash.clone(),
-									commit.target_number,
-									round_number,
-									commit,
-								)?;
-							}
-
-							process_commit_outcome
-								.run(CommitProcessingOutcome::Good(GoodCommit::new()));
-						} else {
-							// Failing validation of a commit is bad.
-							process_commit_outcome.run(CommitProcessingOutcome::Bad(
-								BadCommit::from(validation_result),
-							));
-						}
-					} else {
-						// Import to backgrounded round is good.
-						process_commit_outcome
-							.run(CommitProcessingOutcome::Good(GoodCommit::new()));
-					}
-				},
-				CommunicationIn::CatchUp(catch_up, mut process_catch_up_outcome) => {
-					trace!(
-						target: LOG_TARGET,
-						"Got catch-up message for round {}",
-						catch_up.round_number
-					);
-
-					let mut inner = self.inner.lock();
-
-					let round = if let Some(round) = validate_catch_up(
-						catch_up,
-						&*self.env,
-						&self.voters,
-						inner.best_round.round_number(),
-					) {
-						round
-					} else {
-						process_catch_up_outcome
-							.run(CatchUpProcessingOutcome::Bad(BadCatchUp::new()));
-						return Ok(())
-					};
-
-					let state = round.state();
-
-					// beyond this point, we set this round to the past and
-					// start voting in the next round.
-					let mut just_completed = VotingRound::completed(
-						round,
-						inner.best_round.finalized_sender(),
-						None,
-						self.env.clone(),
-					);
-
-					let new_best = VotingRound::new(
-						just_completed.round_number() + 1,
-						self.voters.clone(),
-						self.last_finalized_in_rounds.clone(),
-						Some(just_completed.bridge_state()),
-						inner.best_round.finalized_sender(),
-						self.env.clone(),
-					);
-
-					// update last-finalized in rounds _after_ starting new round.
-					// otherwise the base could be too eagerly set forward.
-					if let Some((f_hash, f_num)) = state.finalized.clone() {
-						if f_num > self.last_finalized_in_rounds.1 {
-							self.last_finalized_in_rounds = (f_hash, f_num);
-						}
-					}
->>>>>>> 19d251d0
 
 		Ok(())
 	}
@@ -808,16 +688,7 @@
 				)
 				.await?;
 
-<<<<<<< HEAD
 			self.best_finalized = round_state_finalized.clone();
-=======
-			trace!(
-				target: LOG_TARGET,
-				"Best round at {} has become completable. Starting new best round at {}",
-				inner.best_round.round_number(),
-				inner.best_round.round_number() + 1,
-			);
->>>>>>> 19d251d0
 		}
 
 		let background_round = BackgroundRound::new(
