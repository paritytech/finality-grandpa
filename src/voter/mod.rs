--- conflicted
+++ resolved
@@ -34,13 +34,9 @@
 
 use crate::round::State as RoundState;
 use crate::{
-<<<<<<< HEAD
 	CatchUp, Chain, Commit, CompactCommit, Equivocation, Message, Prevote, Precommit,
-	PrimaryPropose, SignedMessage, BlockNumberOps, validate_commit, CommitValidationResult
-=======
-	Chain, Commit, CompactCommit, Equivocation, Message, Prevote, Precommit, PrimaryPropose,
-	SignedMessage, BlockNumberOps, validate_commit, CommitValidationResult, HistoricalVotes,
->>>>>>> 715c3cbe
+	PrimaryPropose, SignedMessage, BlockNumberOps, validate_commit, CommitValidationResult,
+	HistoricalVotes,
 };
 use crate::voter_set::VoterSet;
 use past_rounds::PastRounds;
@@ -618,7 +614,7 @@
 						just_completed.round_number(),
 						just_completed.round_state(),
 						just_completed.dag_base(),
-						just_completed.votes(),
+						just_completed.historical_votes(),
 					)?;
 
 					self.past_rounds.push(&*self.env, just_completed);
@@ -680,39 +676,8 @@
 
 		let old_round_number = self.best_round.round_number();
 
-<<<<<<< HEAD
 		let next_round = VotingRound::new(
 			old_round_number + 1,
-=======
-		let next_round = next_round.unwrap_or_else(||
-			VotingRound::new(
-				old_round_number + 1,
-				self.voters.clone(),
-				self.last_finalized_in_rounds.clone(),
-				Some(self.best_round.bridge_state()),
-				self.best_round.finalized_sender(),
-				self.env.clone(),
-			)
-		);
-
-		let old_round = ::std::mem::replace(&mut self.best_round, next_round);
-		self.past_rounds.push(&*self.env, old_round);
-		Ok(())
-	}
-
-	fn completed_prospective_round(&mut self, mut prospective_round: VotingRound<H, N, E>)
-		-> Result<(), E::Error>
-	{
-		self.env.completed(
-			prospective_round.round_number(),
-			prospective_round.round_state(),
-			prospective_round.dag_base(),
-			prospective_round.historical_votes(),
-		)?;
-
-		self.best_round = VotingRound::new(
-			prospective_round.round_number() + 1,
->>>>>>> 715c3cbe
 			self.voters.clone(),
 			self.last_finalized_in_rounds.clone(),
 			Some(self.best_round.bridge_state()),
