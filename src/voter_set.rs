// Copyright 2018-2019 Parity Technologies (UK) Ltd
//
// Licensed under the Apache License, Version 2.0 (the "License");
// you may not use this file except in compliance with the License.
// You may obtain a copy of the License at
//
//     http://www.apache.org/licenses/LICENSE-2.0
//
// Unless required by applicable law or agreed to in writing, software
// distributed under the License is distributed on an "AS IS" BASIS,
// WITHOUT WARRANTIES OR CONDITIONS OF ANY KIND, either express or implied.
// See the License for the specific language governing permissions and
// limitations under the License.

//! Maintains the `VoterSet` of the blockchain.
//!
//! See docs on `VoterSet` for more information.

use crate::std::{self, collections::BTreeMap, vec::Vec};

use super::threshold;

/// A voter set, with accompanying indices.
#[derive(Clone, PartialEq, Eq)]
<<<<<<< HEAD
#[cfg_attr(feature = "std", derive(Debug))]
=======
#[cfg_attr(any(feature = "std", test), derive(Debug))]
>>>>>>> ffbfb9c3
pub struct VoterSet<Id: Ord + Eq> {
	weights: BTreeMap<Id, VoterInfo>,
	voters: Vec<(Id, u64)>,
	threshold: u64,
}

impl<Id: Ord + Eq> VoterSet<Id> {
	/// Get the voter info for a voter.
	pub fn info<'a>(&'a self, id: &Id) -> Option<&'a VoterInfo> {
		self.weights.get(id)
	}

	/// Get the length of the set.
	pub fn len(&self) -> usize { self.voters.len() }

	/// Whether the set contains the key.
	pub fn contains_key(&self, id: &Id) -> bool {
		self.weights.contains_key(id)
	}

	// Get voter by index.
	pub fn voter_by_index(&self, idx: usize) -> &(Id, u64) {
		&self.voters[idx]
	}

	/// Get voter info by index.
	pub fn weight_by_index(&self, idx: usize) -> Option<u64> {
		self.voters.get(idx).map(|&(_, weight)| weight)
	}

	/// Get the threshold weight.
	pub fn threshold(&self) -> u64 { self.threshold }

	/// Get the total weight.
	pub fn total_weight(&self) -> u64 {
		self.voters.iter().map(|&(_, weight)| weight).sum()
	}

	/// Get the voters.
	pub fn voters(&self) -> &[(Id, u64)] {
		&self.voters
	}
}

impl<Id: Eq + Clone + Ord> std::iter::FromIterator<(Id, u64)> for VoterSet<Id> {
	fn from_iter<I: IntoIterator<Item = (Id, u64)>>(iterable: I) -> Self {
		let iter = iterable.into_iter();
		let (lower, _) = iter.size_hint();

		let mut voters = Vec::with_capacity(lower);
		let mut weights = BTreeMap::new();

		let mut total_weight = 0;
		for (id, weight) in iter {
			voters.push((id.clone(), weight));
			total_weight += weight;
		}

		voters.sort_unstable();

		for (idx, (id, weight)) in voters.iter().enumerate() {
			weights.insert(id.clone(), VoterInfo { canon_idx: idx, weight: *weight });
		}

		let threshold = threshold(total_weight);
		VoterSet { weights, voters, threshold }
	}
}

#[derive(Clone, PartialEq, Eq)]
#[cfg_attr(any(feature = "std", test), derive(
Debug))]
pub struct VoterInfo {
	canon_idx: usize,
	weight: u64,
}

impl VoterInfo {
	/// Get the canonical index of the voter.
	pub fn canon_idx(&self) -> usize { self.canon_idx }

	/// Get the weight of the voter.
	pub fn weight(&self) -> u64 { self.weight }
}


#[cfg(test)]
mod tests {
	use super::*;

	#[test]
	fn voters_are_sorted() {
		let v1: VoterSet<usize> = [
			(1, 5),
			(4, 1),
			(3, 9),
			(5, 7),
			(9, 9),
			(2, 7),
		].iter().cloned().collect();

		let v2: VoterSet<usize> = [
			(1, 5),
			(2, 7),
			(3, 9),
			(4, 1),
			(5, 7),
			(9, 9),
		].iter().cloned().collect();

		assert_eq!(v1, v2);
	}

	#[test]
	fn voter_by_index_works() {
		let v: VoterSet<usize> = [
			(1, 5),
			(4, 1),
			(3, 9),
			(5, 7),
			(9, 9),
			(2, 7),
		].iter().cloned().collect();

		assert_eq!(v.len(), 6);
		assert_eq!(v.total_weight(), 38);

		assert_eq!(v.voter_by_index(0), &(1, 5));
		assert_eq!(v.voter_by_index(1), &(2, 7));
		assert_eq!(v.voter_by_index(2), &(3, 9));
		assert_eq!(v.voter_by_index(3), &(4, 1));
		assert_eq!(v.voter_by_index(4), &(5, 7));
		assert_eq!(v.voter_by_index(5), &(9, 9));
	}
}<|MERGE_RESOLUTION|>--- conflicted
+++ resolved
@@ -22,11 +22,7 @@
 
 /// A voter set, with accompanying indices.
 #[derive(Clone, PartialEq, Eq)]
-<<<<<<< HEAD
-#[cfg_attr(feature = "std", derive(Debug))]
-=======
 #[cfg_attr(any(feature = "std", test), derive(Debug))]
->>>>>>> ffbfb9c3
 pub struct VoterSet<Id: Ord + Eq> {
 	weights: BTreeMap<Id, VoterInfo>,
 	voters: Vec<(Id, u64)>,
